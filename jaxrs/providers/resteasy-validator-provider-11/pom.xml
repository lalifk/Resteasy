--- conflicted
+++ resolved
@@ -1,121 +1,117 @@
-<project xmlns="http://maven.apache.org/POM/4.0.0" xmlns:xsi="http://www.w3.org/2001/XMLSchema-instance"
-  xsi:schemaLocation="http://maven.apache.org/POM/4.0.0 http://maven.apache.org/xsd/maven-4.0.0.xsd">
-  <modelVersion>4.0.0</modelVersion>
-<parent>
-        <groupId>org.jboss.resteasy</groupId>
-        <artifactId>resteasy-jaxrs-all</artifactId>
-        <version>3.0.8.Final</version>
-<relativePath>../../pom.xml</relativePath>
-    </parent>
-  <groupId>org.jboss.resteasy</groupId>
-  <artifactId>resteasy-validator-provider-11</artifactId>
-  <packaging>jar</packaging>
-  <name>Resteasy Validator Provider BV 1.1</name>
-  <url>http://maven.apache.org</url>
-
-  <properties>
-    <project.build.sourceEncoding>UTF-8</project.build.sourceEncoding>
-  </properties>
-
-  <dependencies>
-        <dependency>
-            <groupId>org.jboss.resteasy</groupId>
-            <artifactId>resteasy-jaxrs</artifactId>
-            <version>${project.version}</version>
-            <scope>provided</scope>
-        </dependency>
-        
-        <dependency>
-            <groupId>org.jboss.resteasy</groupId>
-            <artifactId>resteasy-cdi</artifactId>
-            <version>${project.version}</version>
-            <scope>provided</scope>
-        </dependency>
-        
-        <dependency>
-            <groupId>org.jboss.resteasy</groupId>
-            <artifactId>resteasy-jaxb-provider</artifactId>
-            <version>${project.version}</version>
-            <scope>provided</scope>
-        </dependency>
-
-        <dependency>
-            <groupId>org.jboss.resteasy</groupId>
-            <artifactId>resteasy-jackson2-provider</artifactId>
-            <version>${project.version}</version>
-            <scope>provided</scope>
-        </dependency>
-        
-        <dependency>
-            <groupId>org.hibernate</groupId>
-            <artifactId>hibernate-validator</artifactId>
-            <version>5.0.1.Final</version>
-        </dependency>
-
-        <dependency>
-            <groupId>junit</groupId>
-            <artifactId>junit</artifactId>
-            <scope>test</scope>
-        </dependency>
-        
-        <dependency>
-            <groupId>org.slf4j</groupId>
-            <artifactId>slf4j-simple</artifactId>
-            <scope>test</scope>
-        </dependency>
-        
-        <dependency>
-            <groupId>org.jboss.spec.javax.servlet</groupId>
-            <artifactId>jboss-servlet-api_3.1_spec</artifactId>
-        </dependency>
-        
-        <dependency>
-            <groupId>org.jboss.resteasy</groupId>
-            <artifactId>tjws</artifactId>
-            <version>${project.version}</version>
-            <scope>provided</scope>
-        </dependency>
-        
-        <dependency>
-            <groupId>com.fasterxml</groupId>
-            <artifactId>classmate</artifactId>
-            <version>0.8.0</version>
-        </dependency>
-
-        <!--dependency>
-            <groupId>org.jboss.weld.se</groupId>
-            <artifactId>weld-se</artifactId>
+<project xmlns="http://maven.apache.org/POM/4.0.0" xmlns:xsi="http://www.w3.org/2001/XMLSchema-instance"
+  xsi:schemaLocation="http://maven.apache.org/POM/4.0.0 http://maven.apache.org/xsd/maven-4.0.0.xsd">
+  <modelVersion>4.0.0</modelVersion>
+<parent>
+        <groupId>org.jboss.resteasy</groupId>
+        <artifactId>resteasy-jaxrs-all</artifactId>
+        <version>3.0.8.Final</version>
+<relativePath>../../pom.xml</relativePath>
+    </parent>
+  <groupId>org.jboss.resteasy</groupId>
+  <artifactId>resteasy-validator-provider-11</artifactId>
+  <packaging>jar</packaging>
+  <name>Resteasy Validator Provider BV 1.1</name>
+  <url>http://maven.apache.org</url>
+
+  <properties>
+    <project.build.sourceEncoding>UTF-8</project.build.sourceEncoding>
+  </properties>
+
+  <dependencies>
+        <dependency>
+            <groupId>org.jboss.resteasy</groupId>
+            <artifactId>resteasy-jaxrs</artifactId>
+            <version>${project.version}</version>
+            <scope>provided</scope>
+        </dependency>
+        
+        <dependency>
+            <groupId>org.jboss.resteasy</groupId>
+            <artifactId>resteasy-cdi</artifactId>
+            <version>${project.version}</version>
+            <scope>provided</scope>
+        </dependency>
+        
+        <dependency>
+            <groupId>org.jboss.resteasy</groupId>
+            <artifactId>resteasy-jaxb-provider</artifactId>
+            <version>${project.version}</version>
+            <scope>provided</scope>
+        </dependency>
+
+        <dependency>
+            <groupId>org.jboss.resteasy</groupId>
+            <artifactId>resteasy-jackson2-provider</artifactId>
+            <version>${project.version}</version>
+            <scope>provided</scope>
+        </dependency>
+        
+        <dependency>
+            <groupId>org.hibernate</groupId>
+            <artifactId>hibernate-validator</artifactId>
+            <version>5.0.1.Final</version>
+        </dependency>
+
+        <dependency>
+            <groupId>junit</groupId>
+            <artifactId>junit</artifactId>
+            <scope>test</scope>
+        </dependency>
+        
+        <dependency>
+            <groupId>org.slf4j</groupId>
+            <artifactId>slf4j-simple</artifactId>
+            <scope>test</scope>
+        </dependency>
+        
+        <dependency>
+            <groupId>org.jboss.spec.javax.servlet</groupId>
+            <artifactId>jboss-servlet-api_3.1_spec</artifactId>
+        </dependency>
+        
+        <dependency>
+            <groupId>org.jboss.resteasy</groupId>
+            <artifactId>tjws</artifactId>
+            <version>${project.version}</version>
+            <scope>provided</scope>
+        </dependency>
+        
+        <dependency>
+            <groupId>com.fasterxml</groupId>
+            <artifactId>classmate</artifactId>
+            <version>0.8.0</version>
+        </dependency>
+
+        <!--dependency>
+            <groupId>org.jboss.weld.se</groupId>
+            <artifactId>weld-se</artifactId>
             <version>2.1.0.Final</version>
-<<<<<<< HEAD
-        </dependency>
-
-        <dependency>
-            <groupId>org.jboss.resteasy</groupId>
-            <artifactId>resteasy-undertow</artifactId>
-            <version>${project.version}</version>
-            <scope>test</scope>
-        </dependency>
-=======
-        </dependency-->
->>>>>>> 120d86e6
-        
-        <dependency>
-            <groupId>io.undertow</groupId>
-            <artifactId>undertow-servlet</artifactId>
-            <scope>test</scope>
-        </dependency>
-                
-        <!-- Required by Hibernate Validator 5.x for testing -->
-        <dependency>
-            <groupId>org.jboss.spec.javax.el</groupId>
-            <artifactId>jboss-el-api_3.0_spec</artifactId>
-            <scope>test</scope>
-        </dependency>
-        <dependency>
-            <groupId>org.glassfish</groupId>
-            <artifactId>javax.el</artifactId>
-            <scope>test</scope>
-        </dependency>
-        
-  </dependencies>
-</project>
+        </dependency-->
+
+        <dependency>
+            <groupId>org.jboss.resteasy</groupId>
+            <artifactId>resteasy-undertow</artifactId>
+            <version>${project.version}</version>
+            <scope>test</scope>
+        </dependency>
+        
+        <dependency>
+            <groupId>io.undertow</groupId>
+            <artifactId>undertow-servlet</artifactId>
+            <scope>test</scope>
+        </dependency>
+                
+        <!-- Required by Hibernate Validator 5.x for testing -->
+        <dependency>
+            <groupId>org.jboss.spec.javax.el</groupId>
+            <artifactId>jboss-el-api_3.0_spec</artifactId>
+            <scope>test</scope>
+        </dependency>
+        <dependency>
+            <groupId>org.glassfish</groupId>
+            <artifactId>javax.el</artifactId>
+            <scope>test</scope>
+        </dependency>
+        
+  </dependencies>
+</project>