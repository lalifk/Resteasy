--- conflicted
+++ resolved
@@ -1,194 +1,191 @@
-<?xml version="1.0"?>
-<project>
-    <parent>
-        <artifactId>resteasy-jaxrs-all</artifactId>
-        <groupId>org.jboss.resteasy</groupId>
-        <version>3.0.13.Final-SNAPSHOT</version>
-        <relativePath>../../../pom.xml</relativePath>
-    </parent>
-    <modelVersion>4.0.0</modelVersion>
-
-    <artifactId>skeleton-key-idp</artifactId>
-    <name>RESTEasy Skeleton Key Identity Provider</name>
-    <description/>
-
-    <dependencies>
-
-        <dependency>
-            <groupId>org.infinispan</groupId>
-            <artifactId>infinispan-core</artifactId>
+<?xml version="1.0"?>
+<project>
+    <parent>
+        <artifactId>resteasy-jaxrs-all</artifactId>
+        <groupId>org.jboss.resteasy</groupId>
+        <version>3.0.13.Final-SNAPSHOT</version>
+        <relativePath>../../../pom.xml</relativePath>
+    </parent>
+    <modelVersion>4.0.0</modelVersion>
+
+    <artifactId>skeleton-key-idp</artifactId>
+    <name>RESTEasy Skeleton Key Identity Provider</name>
+    <description/>
+
+    <dependencies>
+
+        <dependency>
+            <groupId>org.infinispan</groupId>
+            <artifactId>infinispan-core</artifactId>
+        </dependency>
+        <dependency>
+            <groupId>org.jboss.resteasy</groupId>
+            <artifactId>skeleton-key-core</artifactId>
+            <version>${project.version}</version>
+            <scope>provided</scope>
+        </dependency>
+        <dependency>
+            <groupId>org.jboss.resteasy</groupId>
+            <artifactId>resteasy-jaxrs</artifactId>
+            <version>${project.version}</version>
+            <scope>provided</scope>
+        </dependency>
+        <dependency>
+            <groupId>org.jboss.spec.javax.ws.rs</groupId>
+            <artifactId>jboss-jaxrs-api_2.0_spec</artifactId>
+        </dependency>
+        <dependency>
+            <groupId>org.jboss.resteasy</groupId>
+            <artifactId>resteasy-client</artifactId>
+            <version>${project.version}</version>
+            <scope>provided</scope>
+        </dependency>
+        <dependency>
+            <groupId>org.jboss.resteasy</groupId>
+            <artifactId>resteasy-crypto</artifactId>
+            <version>${project.version}</version>
+            <scope>provided</scope>
+        </dependency>
+        <dependency>
+            <groupId>org.jboss.resteasy</groupId>
+            <artifactId>jose-jwt</artifactId>
+            <version>${project.version}</version>
+            <scope>provided</scope>
+        </dependency>
+        <dependency>
+            <groupId>org.jboss.spec.javax.servlet</groupId>
+            <artifactId>jboss-servlet-api_3.1_spec</artifactId>
+        </dependency>
+        <dependency>
+            <groupId>org.jboss.resteasy</groupId>
+            <artifactId>tjws</artifactId>
+            <version>${project.version}</version>
+            <scope>test</scope>
+        </dependency>
+        <dependency>
+            <groupId>org.codehaus.jackson</groupId>
+            <artifactId>jackson-core-asl</artifactId>
+            <scope>provided</scope>
+        </dependency>
+        <dependency>
+            <groupId>org.codehaus.jackson</groupId>
+            <artifactId>jackson-mapper-asl</artifactId>
+            <scope>provided</scope>
+        </dependency>
+        <dependency>
+            <groupId>org.codehaus.jackson</groupId>
+            <artifactId>jackson-xc</artifactId>
+            <scope>provided</scope>
+        </dependency>
+        <dependency>
+            <groupId>junit</groupId>
+            <artifactId>junit</artifactId>
+            <scope>test</scope>
         </dependency>
-        <dependency>
-            <groupId>org.jboss.resteasy</groupId>
-            <artifactId>skeleton-key-core</artifactId>
-            <version>${project.version}</version>
-            <scope>provided</scope>
-        </dependency>
-        <dependency>
-            <groupId>org.jboss.resteasy</groupId>
-            <artifactId>resteasy-jaxrs</artifactId>
-            <version>${project.version}</version>
-            <scope>provided</scope>
-        </dependency>
-        <dependency>
-            <groupId>org.jboss.spec.javax.ws.rs</groupId>
-            <artifactId>jboss-jaxrs-api_2.0_spec</artifactId>
-        </dependency>
-        <dependency>
-            <groupId>org.jboss.resteasy</groupId>
-            <artifactId>resteasy-client</artifactId>
-            <version>${project.version}</version>
-            <scope>provided</scope>
-        </dependency>
-        <dependency>
-            <groupId>org.jboss.resteasy</groupId>
-            <artifactId>resteasy-crypto</artifactId>
-            <version>${project.version}</version>
-            <scope>provided</scope>
-        </dependency>
-        <dependency>
-            <groupId>org.jboss.resteasy</groupId>
-            <artifactId>jose-jwt</artifactId>
-            <version>${project.version}</version>
-            <scope>provided</scope>
-        </dependency>
-        <dependency>
-            <groupId>org.jboss.spec.javax.servlet</groupId>
-            <artifactId>jboss-servlet-api_3.1_spec</artifactId>
-        </dependency>
-        <dependency>
-            <groupId>org.jboss.resteasy</groupId>
-            <artifactId>tjws</artifactId>
-            <version>${project.version}</version>
+        <dependency>
+            <groupId>org.jboss.spec.javax.annotation</groupId>
+            <artifactId>jboss-annotations-api_1.2_spec</artifactId>
+        </dependency>
+        <dependency>
+            <groupId>org.jboss.logging</groupId>
+            <artifactId>jboss-logging</artifactId>
+            <version>3.1.4.GA</version>
+        </dependency>
+        <dependency>
+            <groupId>org.jboss.logging</groupId>
+            <artifactId>jboss-logging-annotations</artifactId>
+            <version>1.2.0.Final</version>
+            <!-- This is a compile-time dependency of this project, but is not needed at compile or runtime by other
+                  projects that depend on this project.-->
+            <scope>provided</scope>
+            <optional>true</optional>
+        </dependency>
+        <dependency>
+            <groupId>org.jboss.logging</groupId>
+            <artifactId>jboss-logging-processor</artifactId>
+            <version>1.2.0.Final</version>
+            <!-- This is a compile-time dependency of this project, but is not needed at compile or runtime by other
+                  projects that depend on this project.-->
+            <scope>provided</scope>
+            <optional>true</optional>
+        </dependency> 
+        <dependency>
+            <groupId>org.jboss.resteasy</groupId>
+            <artifactId>resteasy-jaxrs-testsuite</artifactId>
+            <version>${project.version}</version>
             <scope>test</scope>
-        </dependency>
-        <dependency>
-            <groupId>org.codehaus.jackson</groupId>
-            <artifactId>jackson-core-asl</artifactId>
-            <scope>provided</scope>
-        </dependency>
-        <dependency>
-            <groupId>org.codehaus.jackson</groupId>
-            <artifactId>jackson-mapper-asl</artifactId>
-            <scope>provided</scope>
-        </dependency>
-        <dependency>
-            <groupId>org.codehaus.jackson</groupId>
-            <artifactId>jackson-xc</artifactId>
-            <scope>provided</scope>
-        </dependency>
-        <dependency>
-            <groupId>junit</groupId>
-            <artifactId>junit</artifactId>
-            <scope>test</scope>
-        </dependency>
-<<<<<<< HEAD
-        <dependency>
-            <groupId>org.jboss.spec.javax.annotation</groupId>
-            <artifactId>jboss-annotations-api_1.2_spec</artifactId>
-=======
-        
-        <dependency>
-            <groupId>org.jboss.logging</groupId>
-            <artifactId>jboss-logging</artifactId>
-            <version>3.1.4.GA</version>
-        </dependency>
-        <dependency>
-            <groupId>org.jboss.logging</groupId>
-            <artifactId>jboss-logging-annotations</artifactId>
-            <version>1.2.0.Final</version>
-            <!-- This is a compile-time dependency of this project, but is not needed at compile or runtime by other
-                  projects that depend on this project.-->
-            <scope>provided</scope>
-            <optional>true</optional>
-        </dependency>
-        <dependency>
-            <groupId>org.jboss.logging</groupId>
-            <artifactId>jboss-logging-processor</artifactId>
-            <version>1.2.0.Final</version>
-            <!-- This is a compile-time dependency of this project, but is not needed at compile or runtime by other
-                  projects that depend on this project.-->
-            <scope>provided</scope>
-            <optional>true</optional>
-        </dependency> 
-        <dependency>
-            <groupId>org.jboss.resteasy</groupId>
-            <artifactId>resteasy-jaxrs-testsuite</artifactId>
-            <version>${project.version}</version>
-            <scope>test</scope>
->>>>>>> 31d1a87f
-        </dependency>
-    </dependencies>
-    <build>
-        <plugins>
-            <plugin>
-                <groupId>org.apache.maven.plugins</groupId>
-                <artifactId>maven-compiler-plugin</artifactId>
-                <configuration>
-                    <source>1.6</source>
-                    <target>1.6</target>
-                </configuration>
-            </plugin>
-        </plugins>
-    </build>
-
-    <profiles>
-        <profile>
-            <id>i18n</id>
-            <activation>
-                <property>
-                    <name>i18n</name>
-                </property>
-            </activation>
-            <build>
-                <plugins>
-                    <plugin>
-                        <groupId>org.apache.maven.plugins</groupId>
-                        <artifactId>maven-resources-plugin</artifactId>
-                        <version>2.6</version>
-                        <executions>
-                            <execution>
-                                <id>copy-resources</id>
-                                <phase>initialize</phase>
-                                <goals>
-                                    <goal>copy-resources</goal>
-                                </goals>
-                                <configuration>
-                                    <outputDirectory>${basedir}/src/main/resources/org/jboss/resteasy/skeleton/key/idm/i18n</outputDirectory>
-                                    <resources>
-                                        <resource>
-                                            <directory>${basedir}/src/test/resources/i18n</directory>
-                                            <includes>
-                                                <include>*</include>
-                                            </includes>
-                                        </resource>
-                                    </resources>
-                                    <overwrite>true</overwrite>
-                                </configuration>
-                            </execution>
-                        </executions>
-                    </plugin>
-
-                    <plugin>
-                        <groupId>org.apache.maven.plugins</groupId>
-                        <artifactId>maven-compiler-plugin</artifactId>
-                        <version>2.3.2</version>
-                        <configuration>
-                            <compilerArgument>
-                                -AgeneratedTranslationFilesPath=${project.basedir}/target/generated-translation-files
-                            </compilerArgument>
-                        </configuration>
-                    </plugin>
-                    <plugin>
-                       <groupId>org.apache.maven.plugins</groupId>
-                       <artifactId>maven-surefire-plugin</artifactId>
-                       <version>2.17</version>
-                       <configuration>
-                           <reuseForks>false</reuseForks>
-                        </configuration>
-                    </plugin>
-                </plugins>
-            </build>
-        </profile>
-    </profiles>
-</project>
+        </dependency>
+    </dependencies>
+    <build>
+        <plugins>
+            <plugin>
+                <groupId>org.apache.maven.plugins</groupId>
+                <artifactId>maven-compiler-plugin</artifactId>
+                <configuration>
+                    <source>1.6</source>
+                    <target>1.6</target>
+                </configuration>
+            </plugin>
+        </plugins>
+    </build>
+
+    <profiles>
+        <profile>
+            <id>i18n</id>
+            <activation>
+                <property>
+                    <name>i18n</name>
+                </property>
+            </activation>
+            <build>
+                <plugins>
+                    <plugin>
+                        <groupId>org.apache.maven.plugins</groupId>
+                        <artifactId>maven-resources-plugin</artifactId>
+                        <version>2.6</version>
+                        <executions>
+                            <execution>
+                                <id>copy-resources</id>
+                                <phase>initialize</phase>
+                                <goals>
+                                    <goal>copy-resources</goal>
+                                </goals>
+                                <configuration>
+                                    <outputDirectory>${basedir}/src/main/resources/org/jboss/resteasy/skeleton/key/idm/i18n</outputDirectory>
+                                    <resources>
+                                        <resource>
+                                            <directory>${basedir}/src/test/resources/i18n</directory>
+                                            <includes>
+                                                <include>*</include>
+                                            </includes>
+                                        </resource>
+                                    </resources>
+                                    <overwrite>true</overwrite>
+                                </configuration>
+                            </execution>
+                        </executions>
+                    </plugin>
+
+                    <plugin>
+                        <groupId>org.apache.maven.plugins</groupId>
+                        <artifactId>maven-compiler-plugin</artifactId>
+                        <version>2.3.2</version>
+                        <configuration>
+                            <compilerArgument>
+                                -AgeneratedTranslationFilesPath=${project.basedir}/target/generated-translation-files
+                            </compilerArgument>
+                        </configuration>
+                    </plugin>
+                    <plugin>
+                       <groupId>org.apache.maven.plugins</groupId>
+                       <artifactId>maven-surefire-plugin</artifactId>
+                       <version>2.17</version>
+                       <configuration>
+                           <reuseForks>false</reuseForks>
+                        </configuration>
+                    </plugin>
+                </plugins>
+            </build>
+        </profile>
+    </profiles>
+</project>