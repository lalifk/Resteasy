package org.jboss.resteasy.jsapi;

import java.lang.reflect.Method;
import java.util.ArrayList;
import java.util.List;
import java.util.Map.Entry;

import javax.ws.rs.Path;

import org.jboss.resteasy.core.ResourceInvoker;
import org.jboss.resteasy.core.ResourceLocator;
import org.jboss.resteasy.core.ResourceMethod;
import org.jboss.resteasy.core.ResourceMethodRegistry;
import org.jboss.resteasy.logging.Logger;
import org.jboss.resteasy.spi.InternalServerErrorException;
import org.jboss.resteasy.spi.ResteasyProviderFactory;
import org.jboss.resteasy.util.GetRestful;

/**
 * @author Stéphane Épardaud <stef@epardaud.fr>
 */
public class ServiceRegistry
{
	private final static Logger logger = Logger
       .getLogger(ServiceRegistry.class);

	private static final long serialVersionUID = -1985015444704126795L;

	private ResourceMethodRegistry registry;

	private ResteasyProviderFactory providerFactory;

	private ServiceRegistry parent;

	private ArrayList<MethodMetaData> methods;

	private ArrayList<ServiceRegistry> locators;

	private ResourceLocator locator;

	private String uri;

	private String functionPrefix;

	public ServiceRegistry(ServiceRegistry parent, ResourceMethodRegistry registry, 
			ResteasyProviderFactory providerFactory, ResourceLocator locator)
	{
		this.parent = parent;
		this.registry = registry;
		this.providerFactory = providerFactory;
		this.locator = locator;
		if(locator != null){
			Method method = locator.getMethod();
			Path methodPath = method.getAnnotation(Path.class);
			Class<?> declaringClass = method.getDeclaringClass();
			Path classPath = declaringClass.getAnnotation(Path.class);
			this.uri = MethodMetaData.appendURIFragments(parent, classPath, methodPath);
			if(parent.isRoot())
				this.functionPrefix = declaringClass.getSimpleName() + "." + method.getName();
			else
				this.functionPrefix = parent.getFunctionPrefix() + "." + method.getName();
		}
		scanRegistry();
	}
	
	private void scanRegistry() {
		methods = new ArrayList<MethodMetaData>();
		locators = new ArrayList<ServiceRegistry>();
		for (Entry<String, List<ResourceInvoker>> entry : registry.getRoot()
				.getBounded().entrySet())
		{
			List<ResourceInvoker> invokers = entry.getValue();
			for (ResourceInvoker invoker : invokers)
			{
				if (invoker instanceof ResourceMethod)
				{
					methods.add(new MethodMetaData(this, (ResourceMethod) invoker));
				} else if(invoker instanceof ResourceLocator)
				{
					ResourceLocator locator = (ResourceLocator) invoker;
					Method method = locator.getMethod();
					Class<?> locatorType = method.getReturnType();
					Class<?>[] locatorResourceTypes = GetRestful.getSubResourceClass(locatorType);
<<<<<<< HEAD
                    for (Class<?> locatorResourceType : locatorResourceTypes) {
					if (locatorResourceType == null)
=======
					for (Class<?> locatorResourceType : locatorResourceTypes)
>>>>>>> 482657ff
					{
					   if (locatorResourceType == null)
					   {
					      // FIXME: we could generate an error for the client, which would be more informative than
					      // just logging this
					      if(logger.isWarnEnabled()){
					         logger.warn("Impossible to generate JSAPI for subresource returned by method "+
					               method.getDeclaringClass().getName()+"."+method.getName()+
					               " since return type is not a static JAXRS resource type");
					      }
					      // skip this
					      continue;
					   }
					   ResourceMethodRegistry locatorRegistry = new ResourceMethodRegistry(providerFactory);
					   locatorRegistry.addResourceFactory(null, null, locatorResourceType);
					   locators.add(new ServiceRegistry(this, locatorRegistry, providerFactory, locator));
					}
				}
				}
			}
		}
	}


	public List<MethodMetaData> getMethodMetaData()
	{
		return methods;
	}

	public List<ServiceRegistry> getLocators() {
		return locators;
	}

	public String getUri() {
		return uri;
	}

	public boolean isRoot() {
		return parent == null;
	}

	public String getFunctionPrefix() {
		return functionPrefix;
	}
	
	public void collectResourceMethodsUntilRoot(List<Method> methods){
		if(isRoot())
			return;
		methods.add(locator.getMethod());
		parent.collectResourceMethodsUntilRoot(methods);
	}

}<|MERGE_RESOLUTION|>--- conflicted
+++ resolved
@@ -81,12 +81,7 @@
 					Method method = locator.getMethod();
 					Class<?> locatorType = method.getReturnType();
 					Class<?>[] locatorResourceTypes = GetRestful.getSubResourceClass(locatorType);
-<<<<<<< HEAD
-                    for (Class<?> locatorResourceType : locatorResourceTypes) {
-					if (locatorResourceType == null)
-=======
 					for (Class<?> locatorResourceType : locatorResourceTypes)
->>>>>>> 482657ff
 					{
 					   if (locatorResourceType == null)
 					   {
@@ -104,7 +99,6 @@
 					   locatorRegistry.addResourceFactory(null, null, locatorResourceType);
 					   locators.add(new ServiceRegistry(this, locatorRegistry, providerFactory, locator));
 					}
-				}
 				}
 			}
 		}
