--- conflicted
+++ resolved
@@ -10,14 +10,7 @@
 env:
   - SERVER_VERSION=11.0.0.Final
   - SERVER_VERSION=12.0.0.Final
-<<<<<<< HEAD
   - SERVER_VERSION=13.0.0.Final
-matrix:
-  exclude:
-    - jdk: oraclejdk9
-      env: SERVER_VERSION=10.1.0.Final
-=======
->>>>>>> f6ddef5a
 cache:
  directories:
   - $HOME/.m2
