package org.jboss.resteasy.plugins.guice.ext;

<<<<<<< HEAD
import static org.jboss.resteasy.test.TestPortProvider.generateBaseUrl;

import com.google.inject.Binder;
import com.google.inject.Guice;
import com.google.inject.Inject;
import com.google.inject.Module;

import org.jboss.resteasy.client.ClientExecutor;
import org.jboss.resteasy.client.ProxyFactory;
import org.jboss.resteasy.core.Dispatcher;
import org.jboss.resteasy.plugins.guice.ModuleProcessor;
import org.jboss.resteasy.test.EmbeddedContainer;

=======
>>>>>>> 29b1c322
import javax.ws.rs.GET;
import javax.ws.rs.Path;
import javax.ws.rs.core.Response;
import javax.ws.rs.core.UriBuilder;
import javax.ws.rs.core.Variant;
import javax.ws.rs.ext.RuntimeDelegate;

import org.jboss.resteasy.client.jaxrs.ClientHttpEngine;
import org.jboss.resteasy.core.Dispatcher;
import org.jboss.resteasy.plugins.guice.ModuleProcessor;
import org.jboss.resteasy.plugins.server.netty.NettyJaxrsServer;
import org.jboss.resteasy.test.TestPortProvider;
import org.junit.AfterClass;
import org.junit.Assert;
import org.junit.BeforeClass;
import org.junit.Test;

import com.google.inject.Binder;
import com.google.inject.Guice;
import com.google.inject.Inject;
import com.google.inject.Module;

public class JaxrsModuleTest
{
   private static NettyJaxrsServer server;
   private static Dispatcher dispatcher;

   @BeforeClass
   public static void beforeClass() throws Exception
   {
      server = new NettyJaxrsServer();
      server.setPort(TestPortProvider.getPort());
      server.setRootResourcePath("/");
      server.start();
      dispatcher = server.getDeployment().getDispatcher();
   }

   @AfterClass
   public static void afterClass() throws Exception
   {
      server.stop();
      server = null;
      dispatcher = null;
   }

   @Test
   public void testInjection()
   {
      final Module module = new Module()
      {
         @Override
         public void configure(final Binder binder)
         {
            binder.bind(TestResource.class).to(JaxrsTestResource.class);
         }
      };
      final ModuleProcessor processor = new ModuleProcessor(dispatcher.getRegistry(), dispatcher.getProviderFactory());
      processor.processInjector(Guice.createInjector(module, new JaxrsModule()));
      final TestResource resource = ProxyFactory.create(TestResource.class, generateBaseUrl());
      Assert.assertEquals("ok", resource.getName());
      dispatcher.getRegistry().removeRegistrations(TestResource.class);
   }

   @Path("test")
   public interface TestResource
   {
      @GET
      public String getName();
   }

   public static class JaxrsTestResource implements TestResource
   {
      private final ClientExecutor clientExecutor;
      private final RuntimeDelegate runtimeDelegate;
      private final Response.ResponseBuilder responseBuilder;
      private final UriBuilder uriBuilder;
      private final Variant.VariantListBuilder variantListBuilder;

      @Inject
      public JaxrsTestResource(final ClientExecutor clientExecutor, final RuntimeDelegate runtimeDelegate, final Response.ResponseBuilder responseBuilder, final UriBuilder uriBuilder, final Variant.VariantListBuilder variantListBuilder)
      {
         this.clientExecutor = clientExecutor;
         this.runtimeDelegate = runtimeDelegate;
         this.responseBuilder = responseBuilder;
         this.uriBuilder = uriBuilder;
         this.variantListBuilder = variantListBuilder;
      }

      @Override
      public String getName()
      {
         Assert.assertNotNull(clientExecutor);
         Assert.assertNotNull(runtimeDelegate);
         Assert.assertNotNull(responseBuilder);
         Assert.assertNotNull(uriBuilder);
         Assert.assertNotNull(variantListBuilder);
         return "ok";
      }
   }
}
<|MERGE_RESOLUTION|>--- conflicted
+++ resolved
@@ -1,118 +1,104 @@
-package org.jboss.resteasy.plugins.guice.ext;
-
-<<<<<<< HEAD
-import static org.jboss.resteasy.test.TestPortProvider.generateBaseUrl;
-
-import com.google.inject.Binder;
-import com.google.inject.Guice;
-import com.google.inject.Inject;
-import com.google.inject.Module;
-
-import org.jboss.resteasy.client.ClientExecutor;
-import org.jboss.resteasy.client.ProxyFactory;
-import org.jboss.resteasy.core.Dispatcher;
-import org.jboss.resteasy.plugins.guice.ModuleProcessor;
-import org.jboss.resteasy.test.EmbeddedContainer;
-
-=======
->>>>>>> 29b1c322
-import javax.ws.rs.GET;
-import javax.ws.rs.Path;
-import javax.ws.rs.core.Response;
-import javax.ws.rs.core.UriBuilder;
-import javax.ws.rs.core.Variant;
-import javax.ws.rs.ext.RuntimeDelegate;
-
-import org.jboss.resteasy.client.jaxrs.ClientHttpEngine;
-import org.jboss.resteasy.core.Dispatcher;
-import org.jboss.resteasy.plugins.guice.ModuleProcessor;
-import org.jboss.resteasy.plugins.server.netty.NettyJaxrsServer;
-import org.jboss.resteasy.test.TestPortProvider;
-import org.junit.AfterClass;
-import org.junit.Assert;
-import org.junit.BeforeClass;
-import org.junit.Test;
-
-import com.google.inject.Binder;
-import com.google.inject.Guice;
-import com.google.inject.Inject;
-import com.google.inject.Module;
-
-public class JaxrsModuleTest
-{
-   private static NettyJaxrsServer server;
-   private static Dispatcher dispatcher;
-
-   @BeforeClass
-   public static void beforeClass() throws Exception
-   {
-      server = new NettyJaxrsServer();
-      server.setPort(TestPortProvider.getPort());
-      server.setRootResourcePath("/");
-      server.start();
-      dispatcher = server.getDeployment().getDispatcher();
-   }
-
-   @AfterClass
-   public static void afterClass() throws Exception
-   {
-      server.stop();
-      server = null;
-      dispatcher = null;
-   }
-
-   @Test
-   public void testInjection()
-   {
-      final Module module = new Module()
-      {
-         @Override
-         public void configure(final Binder binder)
-         {
-            binder.bind(TestResource.class).to(JaxrsTestResource.class);
-         }
-      };
-      final ModuleProcessor processor = new ModuleProcessor(dispatcher.getRegistry(), dispatcher.getProviderFactory());
-      processor.processInjector(Guice.createInjector(module, new JaxrsModule()));
-      final TestResource resource = ProxyFactory.create(TestResource.class, generateBaseUrl());
-      Assert.assertEquals("ok", resource.getName());
-      dispatcher.getRegistry().removeRegistrations(TestResource.class);
-   }
-
-   @Path("test")
-   public interface TestResource
-   {
-      @GET
-      public String getName();
-   }
-
-   public static class JaxrsTestResource implements TestResource
-   {
-      private final ClientExecutor clientExecutor;
-      private final RuntimeDelegate runtimeDelegate;
-      private final Response.ResponseBuilder responseBuilder;
-      private final UriBuilder uriBuilder;
-      private final Variant.VariantListBuilder variantListBuilder;
-
-      @Inject
-      public JaxrsTestResource(final ClientExecutor clientExecutor, final RuntimeDelegate runtimeDelegate, final Response.ResponseBuilder responseBuilder, final UriBuilder uriBuilder, final Variant.VariantListBuilder variantListBuilder)
-      {
-         this.clientExecutor = clientExecutor;
-         this.runtimeDelegate = runtimeDelegate;
-         this.responseBuilder = responseBuilder;
-         this.uriBuilder = uriBuilder;
-         this.variantListBuilder = variantListBuilder;
-      }
-
-      @Override
-      public String getName()
-      {
-         Assert.assertNotNull(clientExecutor);
-         Assert.assertNotNull(runtimeDelegate);
-         Assert.assertNotNull(responseBuilder);
-         Assert.assertNotNull(uriBuilder);
-         Assert.assertNotNull(variantListBuilder);
-         return "ok";
-      }
-   }
-}
+package org.jboss.resteasy.plugins.guice.ext;
+
+import javax.ws.rs.GET;
+import javax.ws.rs.Path;
+import javax.ws.rs.core.Response;
+import javax.ws.rs.core.UriBuilder;
+import javax.ws.rs.core.Variant;
+import javax.ws.rs.ext.RuntimeDelegate;
+
+import org.jboss.resteasy.client.jaxrs.ClientHttpEngine;
+import org.jboss.resteasy.core.Dispatcher;
+import org.jboss.resteasy.plugins.guice.ModuleProcessor;
+import org.jboss.resteasy.plugins.server.netty.NettyJaxrsServer;
+import org.jboss.resteasy.test.TestPortProvider;
+import org.junit.AfterClass;
+import org.junit.Assert;
+import org.junit.BeforeClass;
+import org.junit.Test;
+
+import com.google.inject.Binder;
+import com.google.inject.Guice;
+import com.google.inject.Inject;
+import com.google.inject.Module;
+
+@org.junit.Ignore
+public class JaxrsModuleTest
+{
+   private static NettyJaxrsServer server;
+   private static Dispatcher dispatcher;
+
+   @BeforeClass
+   public static void beforeClass() throws Exception
+   {
+      server = new NettyJaxrsServer();
+      server.setPort(TestPortProvider.getPort());
+      server.setRootResourcePath("/");
+      server.start();
+      dispatcher = server.getDeployment().getDispatcher();
+   }
+
+   @AfterClass
+   public static void afterClass() throws Exception
+   {
+      server.stop();
+      server = null;
+      dispatcher = null;
+   }
+
+   @Test
+   public void testInjection()
+   {
+      final Module module = new Module()
+      {
+         @Override
+         public void configure(final Binder binder)
+         {
+            binder.bind(TestResource.class).to(JaxrsTestResource.class);
+         }
+      };
+      final ModuleProcessor processor = new ModuleProcessor(dispatcher.getRegistry(), dispatcher.getProviderFactory());
+      processor.processInjector(Guice.createInjector(module, new JaxrsModule()));
+      final TestResource resource = TestPortProvider.createProxy(TestResource.class, TestPortProvider.generateBaseUrl());
+      Assert.assertEquals("ok", resource.getName());
+      dispatcher.getRegistry().removeRegistrations(TestResource.class);
+   }
+
+   @Path("test")
+   public interface TestResource
+   {
+      @GET
+      public String getName();
+   }
+
+   public static class JaxrsTestResource implements TestResource
+   {
+      private final ClientHttpEngine clientExecutor;
+      private final RuntimeDelegate runtimeDelegate;
+      private final Response.ResponseBuilder responseBuilder;
+      private final UriBuilder uriBuilder;
+      private final Variant.VariantListBuilder variantListBuilder;
+
+      @Inject
+      public JaxrsTestResource(final ClientHttpEngine clientExecutor, final RuntimeDelegate runtimeDelegate, final Response.ResponseBuilder responseBuilder, final UriBuilder uriBuilder, final Variant.VariantListBuilder variantListBuilder)
+      {
+         this.clientExecutor = clientExecutor;
+         this.runtimeDelegate = runtimeDelegate;
+         this.responseBuilder = responseBuilder;
+         this.uriBuilder = uriBuilder;
+         this.variantListBuilder = variantListBuilder;
+      }
+
+      @Override
+      public String getName()
+      {
+         Assert.assertNotNull(clientExecutor);
+         Assert.assertNotNull(runtimeDelegate);
+         Assert.assertNotNull(responseBuilder);
+         Assert.assertNotNull(uriBuilder);
+         Assert.assertNotNull(variantListBuilder);
+         return "ok";
+      }
+   }
+}
+