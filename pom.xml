--- conflicted
+++ resolved
@@ -1,394 +1,344 @@
-<project xmlns="http://maven.apache.org/POM/4.0.0" xmlns:xsi="http://www.w3.org/2001/XMLSchema-instance"
-         xsi:schemaLocation="http://maven.apache.org/POM/4.0.0 http://maven.apache.org/maven-v4_0_0.xsd">
-    <parent>
-        <groupId>org.jboss</groupId>
-        <artifactId>jboss-parent</artifactId>
-        <version>21</version>
-        <relativePath/>
-    </parent>
-
-    <modelVersion>4.0.0</modelVersion>
-
-    <name>RESTEasy JAX-RS</name>
-    <description>Resteasy</description>
-
-    <groupId>org.jboss.resteasy</groupId>
-    <artifactId>resteasy-jaxrs-all</artifactId>
-    <version>3.1.0-SNAPSHOT</version>
-    <packaging>pom</packaging>
-
-    <properties>
-        <jboss.home/>
-<<<<<<< HEAD
-        <project.build.sourceEncoding>UTF-8</project.build.sourceEncoding>
-        <version.com.fasterxml.classmate>1.3.3</version.com.fasterxml.classmate>
-        <version.com.fasterxml.jackson>2.8.3</version.com.fasterxml.jackson>
-        <version.com.google.inject.guice>4.1.0</version.com.google.inject.guice>
-        <version.com.sun.mail>1.5.6</version.com.sun.mail>
-        <version.com.sun.xml.bind.jaxb-impl>2.2.7</version.com.sun.xml.bind.jaxb-impl>
-        <version.commons-io.commons-io>2.5</version.commons-io.commons-io>
-        <version.hamcrest>1.3</version.hamcrest>
-        <version.io.netty.netty>3.10.6.Final</version.io.netty.netty>
-        <version.io.netty.netty4>4.1.5.Final</version.io.netty.netty4>
-        <version.io.vertx>3.3.3</version.io.vertx>
-        <version.io.undertow>1.3.25.Final</version.io.undertow>
-        <version.javax.activation>1.1.1</version.javax.activation>
-        <version.javax.enterprise.cdi-api>1.2</version.javax.enterprise.cdi-api>
-        <version.log4j>2.6.2</version.log4j>
-        <version.org.apache.httpcomponents.httpclient>4.5.2</version.org.apache.httpcomponents.httpclient>
-        <version.org.apache.httpcomponents.httpcore>4.4.5</version.org.apache.httpcomponents.httpcore>
-        <version.org.apache.maven>3.3.9</version.org.apache.maven> <!-- Used to download aether-provider -->
-        <version.org.bouncycastle>1.55</version.org.bouncycastle>
-        <version.org.codehaus.jackson>1.9.13</version.org.codehaus.jackson>
-        <version.org.codehaus.jettison>1.3.8</version.org.codehaus.jettison>
-        <version.org.eclipse.aether>1.1.0</version.org.eclipse.aether>
-        <version.org.eclipse.jetty>9.2.13.v20150730</version.org.eclipse.jetty>
-        <version.org.glassfish.javax.el>3.0.1-b08</version.org.glassfish.javax.el>
-        <version.org.hibernate.hibernate-validator>5.2.4.Final</version.org.hibernate.hibernate-validator>
-        <version.org.hibernate.javax.persistence.hibernate-jpa-2.1-api>1.0.0.Final</version.org.hibernate.javax.persistence.hibernate-jpa-2.1-api>
-        <version.org.infinispan>8.2.4.Final</version.org.infinispan>
-        <version.org.javassist>3.20.0-GA</version.org.javassist>
-        <version.org.jboss.logging.jboss-logging>3.3.0.Final</version.org.jboss.logging.jboss-logging>
-        <version.org.jboss.logging.jboss-logging-annotations>2.0.1.Final</version.org.jboss.logging.jboss-logging-annotations>
-        <version.org.jboss.spec.javax.annotation.jboss-annotations-api_1.2_spec>1.0.0.Final</version.org.jboss.spec.javax.annotation.jboss-annotations-api_1.2_spec>
-        <version.org.jboss.spec.javax.el.jboss-el-api_3.0_spec>1.0.7.Final</version.org.jboss.spec.javax.el.jboss-el-api_3.0_spec>
-        <version.org.jboss.spec.javax.ejb.jboss-ejb-api_3.2_spec>1.0.0.Final</version.org.jboss.spec.javax.ejb.jboss-ejb-api_3.2_spec>
-        <version.org.jboss.spec.javax.jms.jboss-jms-api_2.0_spec>1.0.0.Final</version.org.jboss.spec.javax.jms.jboss-jms-api_2.0_spec>
-        <version.org.jboss.spec.javax.servlet.jboss-servlet-api_3.1_spec>1.0.0.Final</version.org.jboss.spec.javax.servlet.jboss-servlet-api_3.1_spec>
-        <version.org.jboss.spec.javax.ws.jboss-jaxrs-api_2.0_spec>1.0.0.Final</version.org.jboss.spec.javax.ws.jboss-jaxrs-api_2.0_spec>
-        <version.org.jboss.shrinkwrap.resolver>2.2.4</version.org.jboss.shrinkwrap.resolver>
-        <version.org.slf4j>1.7.7</version.org.slf4j>
-        <version.org.wildfly.core.wildfly-cli>2.1.0.Final</version.org.wildfly.core.wildfly-cli>
-        <version.org.wildfly.extras.creaper>1.5.0</version.org.wildfly.extras.creaper>
-        <version.org.wildfly.wildfly-arquillian-container-managed>2.0.0.Final</version.org.wildfly.wildfly-arquillian-container-managed>
-        <version.org.wildfly-security>10.0.0.Final</version.org.wildfly-security>
-        <version.org.yaml.snakeyaml>1.17</version.org.yaml.snakeyaml>
-        <version.javax.validation-api>1.1.0.Final</version.javax.validation-api>
-        <version.weld>2.4.0.Final</version.weld>
-        <!-- override version from jboss-parent -->
-        <version.surefire.plugin>2.18.1</version.surefire.plugin>
-=======
-        <!-- print logs to file by default -->
-        <maven.test.redirectTestOutputToFile>true</maven.test.redirectTestOutputToFile>
->>>>>>> 532d9686
-    </properties>
-
-    <url>http://rest-easy.org</url>
-
-    <licenses>
-        <license>
-            <name>Apache License, Version 2.0</name>
-            <url>http://www.apache.org/licenses/LICENSE-2.0</url>
-            <distribution>repo</distribution>
-        </license>
-    </licenses>
-
-    <scm>
-        <connection>scm:git:git://github.com/resteasy/Resteasy.git</connection>
-        <developerConnection>scm:git:git@github.com:resteasy/Resteasy.git</developerConnection>
-        <url>http://github.com/resteasy/Resteasy/tree/master/</url>
-    </scm>
-
-    <distributionManagement>
-        <repository>
-            <id>jboss-releases-repository</id>
-            <name>JBoss Releases Repository</name>
-            <url>https://repository.jboss.org/nexus/service/local/staging/deploy/maven2/</url>
-        </repository>
-    </distributionManagement>
-
-    <issueManagement>
-        <system>JIRA</system>
-        <url>http://jira.jboss.com/jira/browse/RESTEASY</url>
-    </issueManagement>
-
-    <developers>
-        <developer>
-            <id>rmcdonough</id>
-            <name>Ryan J. McDonough</name>
-            <email>ryan@damnhandy.com</email>
-            <url>http://damnhandy.com</url>
-            <roles>
-                <role>project-owner</role>
-            </roles>
-            <timezone>-5</timezone>
-        </developer>
-        <developer>
-            <id>patriot1burke</id>
-            <name>Bill Burke</name>
-            <email>bill@burkecentral.com</email>
-            <organization>JBoss</organization>
-            <roles>
-                <role>project-owner</role>
-            </roles>
-            <timezone>-5</timezone>
-        </developer>
-    </developers>
-
-    <profiles>
-        <profile>
-            <id>redhat-prod</id>
-            <modules>
-                <module>tjws</module>
-                <module>resteasy-test-data</module>
-                <module>resteasy-jaxrs</module>
-                <module>resteasy-client</module>
-                <module>providers</module>
-                <module>resteasy-bom</module>
-                <module>resteasy-cache</module>
-                <module>resteasy-dependencies-bom</module>
-                <module>resteasy-guice</module>
-                <module>eagledns</module>
-                <module>security</module>
-                <module>resteasy-links</module>
-                <module>resteasy-spring</module>
-                <module>resteasy-jsapi</module>
-                <module>resteasy-cdi</module>
-                <module>resteasy-servlet-initializer</module>
-                <module>server-adapters</module>
-                <module>jboss-modules</module>
-                <module>resteasy-wadl</module>
-                <module>resteasy-wadl-undertow-connector</module>
-                <module>arquillian</module>
-                <module>profiling-tests</module>
-                <module>testsuite</module>
-            </modules>
-            <build>
-                <plugins>
-                    <plugin>
-                        <groupId>org.jboss.jandex</groupId>
-                        <artifactId>jandex-maven-plugin</artifactId>
-                        <version>1.0.3</version>
-                        <executions>
-                            <execution>
-                                <id>make-index</id>
-                                <goals>
-                                    <goal>jandex</goal>
-                                </goals>
-                                <!-- phase is 'process-classes by default' -->
-                            </execution>
-                        </executions>
-                    </plugin>
-                </plugins>
-            </build>
-            <dependencyManagement>
-                <dependencies>
-                    <dependency>
-                        <groupId>org.jboss.resteasy</groupId>
-                        <artifactId>resteasy-dependencies</artifactId>
-                        <version>${project.version}</version>
-                        <type>pom</type>
-                        <scope>import</scope>
-                    </dependency>
-                </dependencies>
-            </dependencyManagement>
-        </profile>
-        <profile>
-            <id>travis-ci</id>
-            <activation>
-                <activeByDefault>true</activeByDefault>
-            </activation>
-            <modules>
-                <module>tjws</module>
-                <module>resteasy-test-data</module>
-                <module>resteasy-jaxrs</module>
-                <module>resteasy-client</module>
-                <module>providers</module>
-                <module>resteasy-bom</module>
-                <module>resteasy-cache</module>
-                <module>resteasy-dependencies-bom</module>
-                <module>resteasy-guice</module>
-                <module>eagledns</module>
-                <module>security</module>
-                <module>resteasy-links</module>
-                <module>resteasy-spring</module>
-                <module>resteasy-jsapi</module>
-                <module>resteasy-cdi</module>
-                <module>resteasy-servlet-initializer</module>
-                <module>server-adapters</module>
-                <module>jboss-modules</module>
-                <module>resteasy-wadl</module>
-                <module>resteasy-wadl-undertow-connector</module>
-                <module>arquillian</module>
-                <module>profiling-tests</module>
-                <module>testsuite</module>
-            </modules>
-            <dependencyManagement>
-                <dependencies>
-                    <dependency>
-                        <groupId>org.jboss.resteasy</groupId>
-                        <artifactId>resteasy-dependencies</artifactId>
-                        <version>${project.version}</version>
-                        <type>pom</type>
-                        <scope>import</scope>
-                    </dependency>
-                </dependencies>
-            </dependencyManagement>
-        </profile>
-        <profile>
-            <id>jsapi-testing</id>
-            <modules>
-                <module>tjws</module>
-                <module>resteasy-test-data</module>
-                <module>resteasy-jaxrs</module>
-                <module>resteasy-client</module>
-                <module>providers</module>
-                <module>resteasy-bom</module>
-                <module>resteasy-cache</module>
-                <module>resteasy-dependencies-bom</module>
-                <module>resteasy-guice</module>
-                <module>eagledns</module>
-                <module>security</module>
-                <module>resteasy-links</module>
-                <module>resteasy-spring</module>
-                <module>resteasy-jsapi</module>
-                <module>resteasy-jsapi-testing</module>
-                <module>resteasy-cdi</module>
-                <module>resteasy-servlet-initializer</module>
-                <module>server-adapters</module>
-                <module>jboss-modules</module>
-                <module>resteasy-wadl</module>
-                <module>resteasy-wadl-undertow-connector</module>
-                <module>arquillian</module>
-                <module>profiling-tests</module>
-                <module>testsuite</module>
-            </modules>
-            <dependencyManagement>
-                <dependencies>
-                    <dependency>
-                        <groupId>org.jboss.resteasy</groupId>
-                        <artifactId>resteasy-dependencies</artifactId>
-                        <version>${project.version}</version>
-                        <type>pom</type>
-                        <scope>import</scope>
-                    </dependency>
-                </dependencies>
-            </dependencyManagement>
-        </profile>
-        <profile>
-            <id>resteasy-dependencies-eap</id>
-            <activation>
-                <property>
-                    <name>resteasy.dependencies.eap</name>
-                </property>
-            </activation>
-            <modules>
-                <module>tjws</module>
-                <module>resteasy-test-data</module>
-                <module>resteasy-jaxrs</module>
-                <module>resteasy-client</module>
-                <module>providers</module>
-                <module>resteasy-bom</module>
-                <module>resteasy-cache</module>
-                <module>resteasy-dependencies-bom</module>
-                <module>resteasy-guice</module>
-                <module>eagledns</module>
-                <module>security</module>
-                <module>resteasy-links</module>
-                <module>resteasy-spring</module>
-                <module>resteasy-jsapi</module>
-                <module>resteasy-cdi</module>
-                <module>resteasy-servlet-initializer</module>
-                <module>server-adapters</module>
-                <module>jboss-modules</module>
-                <module>resteasy-wadl</module>
-                <module>resteasy-wadl-undertow-connector</module>
-                <module>arquillian</module>
-                <module>profiling-tests</module>
-                <module>testsuite</module>
-            </modules>
-            <dependencyManagement>
-                <dependencies>
-                    <dependency>
-                        <groupId>org.jboss.resteasy.test.eap</groupId>
-                        <artifactId>resteasy-dependencies-eap</artifactId>
-                        <version>1.0.0</version>
-                        <type>pom</type>
-                        <scope>import</scope>
-                    </dependency>
-                </dependencies>
-            </dependencyManagement>
-        </profile>
-    </profiles>
-
-    <contributors>
-        <contributor>
-            <name>Heiko Braun</name>
-        </contributor>
-        <contributor>
-            <name>Martin Algesten</name>
-        </contributor>
-    </contributors>
-
-    <repositories>
-        <repository>
-            <id>jboss</id>
-            <url>http://repository.jboss.org/nexus/content/groups/public/</url>
-        </repository>
-    </repositories>
-    <pluginRepositories>
-    </pluginRepositories>
-    <build>
-        <pluginManagement>
-            <plugins>
-                <plugin>
-                    <groupId>org.apache.maven.plugins</groupId>
-                    <artifactId>maven-surefire-plugin</artifactId>
-                    <version>${version.surefire.plugin}</version>
-                    <configuration>
-                        <forkMode>once</forkMode>
-                        <argLine>-Xms512m -Xmx512m</argLine>
-                    </configuration>
-                </plugin>
-                <plugin>
-                    <groupId>org.apache.maven.plugins</groupId>
-                    <artifactId>maven-javadoc-plugin</artifactId>
-                    <version>${version.javadoc.plugin}</version>
-                    <configuration>
-                        <minmemory>128m</minmemory>
-                        <maxmemory>1024m</maxmemory>
-                        <quiet>false</quiet>
-                        <aggregate>true</aggregate>
-                        <excludePackageNames>
-                            com.restfully.*:org.jboss.resteasy.examples.*:se.unlogic.*:org.jboss.resteasy.tests.*
-                        </excludePackageNames>
-                    </configuration>
-                </plugin>
-                <plugin>
-                    <groupId>org.eclipse.jetty</groupId>
-                    <artifactId>jetty-maven-plugin</artifactId>
-                    <version>${version.org.eclipse.jetty}</version>
-                </plugin>
-            </plugins>
-        </pluginManagement>
-        <plugins>
-            <plugin>
-                <groupId>com.atlassian.maven.plugins</groupId>
-                <artifactId>maven-clover2-plugin</artifactId>
-            </plugin>
-            <plugin>
-                <artifactId>maven-clean-plugin</artifactId>
-                <executions>
-                    <execution>
-                        <id>i18n cleanup</id>
-                        <phase>prepare-package</phase>
-                        <goals>
-                            <goal>clean</goal>
-                        </goals>
-                        <configuration>
-                            <excludeDefaultDirectories>true</excludeDefaultDirectories>
-                            <filesets>
-                                <fileset>
-                                    <directory>src/main/resources</directory>
-                                    <includes>
-                                        <include>org/**</include>
-                                    </includes>
-                                </fileset>
-                            </filesets>
-                        </configuration>
-                    </execution>
-                </executions>
-            </plugin>
-        </plugins>
-    </build>
-</project>
+<project xmlns="http://maven.apache.org/POM/4.0.0" xmlns:xsi="http://www.w3.org/2001/XMLSchema-instance"
+         xsi:schemaLocation="http://maven.apache.org/POM/4.0.0 http://maven.apache.org/maven-v4_0_0.xsd">
+    <parent>
+        <groupId>org.jboss</groupId>
+        <artifactId>jboss-parent</artifactId>
+        <version>21</version>
+        <relativePath/>
+    </parent>
+
+    <modelVersion>4.0.0</modelVersion>
+
+    <name>RESTEasy JAX-RS</name>
+    <description>Resteasy</description>
+
+    <groupId>org.jboss.resteasy</groupId>
+    <artifactId>resteasy-jaxrs-all</artifactId>
+    <version>3.1.0-SNAPSHOT</version>
+    <packaging>pom</packaging>
+
+    <properties>
+        <jboss.home/>
+        <!-- print logs to file by default -->
+        <maven.test.redirectTestOutputToFile>true</maven.test.redirectTestOutputToFile>
+    </properties>
+
+    <url>http://rest-easy.org</url>
+
+    <licenses>
+        <license>
+            <name>Apache License, Version 2.0</name>
+            <url>http://www.apache.org/licenses/LICENSE-2.0</url>
+            <distribution>repo</distribution>
+        </license>
+    </licenses>
+
+    <scm>
+        <connection>scm:git:git://github.com/resteasy/Resteasy.git</connection>
+        <developerConnection>scm:git:git@github.com:resteasy/Resteasy.git</developerConnection>
+        <url>http://github.com/resteasy/Resteasy/tree/master/</url>
+    </scm>
+
+    <distributionManagement>
+        <repository>
+            <id>jboss-releases-repository</id>
+            <name>JBoss Releases Repository</name>
+            <url>https://repository.jboss.org/nexus/service/local/staging/deploy/maven2/</url>
+        </repository>
+    </distributionManagement>
+
+    <issueManagement>
+        <system>JIRA</system>
+        <url>http://jira.jboss.com/jira/browse/RESTEASY</url>
+    </issueManagement>
+
+    <developers>
+        <developer>
+            <id>rmcdonough</id>
+            <name>Ryan J. McDonough</name>
+            <email>ryan@damnhandy.com</email>
+            <url>http://damnhandy.com</url>
+            <roles>
+                <role>project-owner</role>
+            </roles>
+            <timezone>-5</timezone>
+        </developer>
+        <developer>
+            <id>patriot1burke</id>
+            <name>Bill Burke</name>
+            <email>bill@burkecentral.com</email>
+            <organization>JBoss</organization>
+            <roles>
+                <role>project-owner</role>
+            </roles>
+            <timezone>-5</timezone>
+        </developer>
+    </developers>
+
+    <profiles>
+        <profile>
+            <id>redhat-prod</id>
+            <modules>
+                <module>tjws</module>
+                <module>resteasy-test-data</module>
+                <module>resteasy-jaxrs</module>
+                <module>resteasy-client</module>
+                <module>providers</module>
+                <module>resteasy-bom</module>
+                <module>resteasy-cache</module>
+                <module>resteasy-dependencies-bom</module>
+                <module>resteasy-guice</module>
+                <module>eagledns</module>
+                <module>security</module>
+                <module>resteasy-links</module>
+                <module>resteasy-spring</module>
+                <module>resteasy-jsapi</module>
+                <module>resteasy-cdi</module>
+                <module>resteasy-servlet-initializer</module>
+                <module>server-adapters</module>
+                <module>jboss-modules</module>
+                <module>resteasy-wadl</module>
+                <module>resteasy-wadl-undertow-connector</module>
+                <module>arquillian</module>
+                <module>profiling-tests</module>
+                <module>testsuite</module>
+            </modules>
+            <build>
+                <plugins>
+                    <plugin>
+                        <groupId>org.jboss.jandex</groupId>
+                        <artifactId>jandex-maven-plugin</artifactId>
+                        <version>1.0.3</version>
+                        <executions>
+                            <execution>
+                                <id>make-index</id>
+                                <goals>
+                                    <goal>jandex</goal>
+                                </goals>
+                                <!-- phase is 'process-classes by default' -->
+                            </execution>
+                        </executions>
+                    </plugin>
+                </plugins>
+            </build>
+            <dependencyManagement>
+                <dependencies>
+                    <dependency>
+                        <groupId>org.jboss.resteasy</groupId>
+                        <artifactId>resteasy-dependencies</artifactId>
+                        <version>${project.version}</version>
+                        <type>pom</type>
+                        <scope>import</scope>
+                    </dependency>
+                </dependencies>
+            </dependencyManagement>
+        </profile>
+        <profile>
+            <id>travis-ci</id>
+            <activation>
+                <activeByDefault>true</activeByDefault>
+            </activation>
+            <modules>
+                <module>tjws</module>
+                <module>resteasy-test-data</module>
+                <module>resteasy-jaxrs</module>
+                <module>resteasy-client</module>
+                <module>providers</module>
+                <module>resteasy-bom</module>
+                <module>resteasy-cache</module>
+                <module>resteasy-dependencies-bom</module>
+                <module>resteasy-guice</module>
+                <module>eagledns</module>
+                <module>security</module>
+                <module>resteasy-links</module>
+                <module>resteasy-spring</module>
+                <module>resteasy-jsapi</module>
+                <module>resteasy-cdi</module>
+                <module>resteasy-servlet-initializer</module>
+                <module>server-adapters</module>
+                <module>jboss-modules</module>
+                <module>resteasy-wadl</module>
+                <module>resteasy-wadl-undertow-connector</module>
+                <module>arquillian</module>
+                <module>profiling-tests</module>
+                <module>testsuite</module>
+            </modules>
+            <dependencyManagement>
+                <dependencies>
+                    <dependency>
+                        <groupId>org.jboss.resteasy</groupId>
+                        <artifactId>resteasy-dependencies</artifactId>
+                        <version>${project.version}</version>
+                        <type>pom</type>
+                        <scope>import</scope>
+                    </dependency>
+                </dependencies>
+            </dependencyManagement>
+        </profile>
+        <profile>
+            <id>jsapi-testing</id>
+            <modules>
+                <module>tjws</module>
+                <module>resteasy-test-data</module>
+                <module>resteasy-jaxrs</module>
+                <module>resteasy-client</module>
+                <module>providers</module>
+                <module>resteasy-bom</module>
+                <module>resteasy-cache</module>
+                <module>resteasy-dependencies-bom</module>
+                <module>resteasy-guice</module>
+                <module>eagledns</module>
+                <module>security</module>
+                <module>resteasy-links</module>
+                <module>resteasy-spring</module>
+                <module>resteasy-jsapi</module>
+                <module>resteasy-jsapi-testing</module>
+                <module>resteasy-cdi</module>
+                <module>resteasy-servlet-initializer</module>
+                <module>server-adapters</module>
+                <module>jboss-modules</module>
+                <module>resteasy-wadl</module>
+                <module>resteasy-wadl-undertow-connector</module>
+                <module>arquillian</module>
+                <module>profiling-tests</module>
+                <module>testsuite</module>
+            </modules>
+            <dependencyManagement>
+                <dependencies>
+                    <dependency>
+                        <groupId>org.jboss.resteasy</groupId>
+                        <artifactId>resteasy-dependencies</artifactId>
+                        <version>${project.version}</version>
+                        <type>pom</type>
+                        <scope>import</scope>
+                    </dependency>
+                </dependencies>
+            </dependencyManagement>
+        </profile>
+        <profile>
+            <id>resteasy-dependencies-eap</id>
+            <activation>
+                <property>
+                    <name>resteasy.dependencies.eap</name>
+                </property>
+            </activation>
+            <modules>
+                <module>tjws</module>
+                <module>resteasy-test-data</module>
+                <module>resteasy-jaxrs</module>
+                <module>resteasy-client</module>
+                <module>providers</module>
+                <module>resteasy-bom</module>
+                <module>resteasy-cache</module>
+                <module>resteasy-dependencies-bom</module>
+                <module>resteasy-guice</module>
+                <module>eagledns</module>
+                <module>security</module>
+                <module>resteasy-links</module>
+                <module>resteasy-spring</module>
+                <module>resteasy-jsapi</module>
+                <module>resteasy-cdi</module>
+                <module>resteasy-servlet-initializer</module>
+                <module>server-adapters</module>
+                <module>jboss-modules</module>
+                <module>resteasy-wadl</module>
+                <module>resteasy-wadl-undertow-connector</module>
+                <module>arquillian</module>
+                <module>profiling-tests</module>
+                <module>testsuite</module>
+            </modules>
+            <dependencyManagement>
+                <dependencies>
+                    <dependency>
+                        <groupId>org.jboss.resteasy.test.eap</groupId>
+                        <artifactId>resteasy-dependencies-eap</artifactId>
+                        <version>1.0.0</version>
+                        <type>pom</type>
+                        <scope>import</scope>
+                    </dependency>
+                </dependencies>
+            </dependencyManagement>
+        </profile>
+    </profiles>
+
+    <contributors>
+        <contributor>
+            <name>Heiko Braun</name>
+        </contributor>
+        <contributor>
+            <name>Martin Algesten</name>
+        </contributor>
+    </contributors>
+
+    <repositories>
+        <repository>
+            <id>jboss</id>
+            <url>http://repository.jboss.org/nexus/content/groups/public/</url>
+        </repository>
+    </repositories>
+    <pluginRepositories>
+    </pluginRepositories>
+    <build>
+        <pluginManagement>
+            <plugins>
+                <plugin>
+                    <groupId>org.apache.maven.plugins</groupId>
+                    <artifactId>maven-surefire-plugin</artifactId>
+                    <version>${version.surefire.plugin}</version>
+                    <configuration>
+                        <forkMode>once</forkMode>
+                        <argLine>-Xms512m -Xmx512m</argLine>
+                    </configuration>
+                </plugin>
+                <plugin>
+                    <groupId>org.apache.maven.plugins</groupId>
+                    <artifactId>maven-javadoc-plugin</artifactId>
+                    <version>${version.javadoc.plugin}</version>
+                    <configuration>
+                        <minmemory>128m</minmemory>
+                        <maxmemory>1024m</maxmemory>
+                        <quiet>false</quiet>
+                        <aggregate>true</aggregate>
+                        <excludePackageNames>
+                            com.restfully.*:org.jboss.resteasy.examples.*:se.unlogic.*:org.jboss.resteasy.tests.*
+                        </excludePackageNames>
+                    </configuration>
+                </plugin>
+                <plugin>
+                    <groupId>org.eclipse.jetty</groupId>
+                    <artifactId>jetty-maven-plugin</artifactId>
+                    <version>${version.org.eclipse.jetty}</version>
+                </plugin>
+            </plugins>
+        </pluginManagement>
+        <plugins>
+            <plugin>
+                <groupId>com.atlassian.maven.plugins</groupId>
+                <artifactId>maven-clover2-plugin</artifactId>
+            </plugin>
+            <plugin>
+                <artifactId>maven-clean-plugin</artifactId>
+                <executions>
+                    <execution>
+                        <id>i18n cleanup</id>
+                        <phase>prepare-package</phase>
+                        <goals>
+                            <goal>clean</goal>
+                        </goals>
+                        <configuration>
+                            <excludeDefaultDirectories>true</excludeDefaultDirectories>
+                            <filesets>
+                                <fileset>
+                                    <directory>src/main/resources</directory>
+                                    <includes>
+                                        <include>org/**</include>
+                                    </includes>
+                                </fileset>
+                            </filesets>
+                        </configuration>
+                    </execution>
+                </executions>
+            </plugin>
+        </plugins>
+    </build>
+</project>