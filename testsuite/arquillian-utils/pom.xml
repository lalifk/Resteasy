<?xml version="1.0"?>
<project xsi:schemaLocation="http://maven.apache.org/POM/4.0.0 http://maven.apache.org/xsd/maven-4.0.0.xsd"
         xmlns="http://maven.apache.org/POM/4.0.0"
         xmlns:xsi="http://www.w3.org/2001/XMLSchema-instance">
    <modelVersion>4.0.0</modelVersion>

    <parent>
        <groupId>org.jboss.resteasy</groupId>
        <artifactId>resteasy-testsuite</artifactId>
        <version>3.1.0-SNAPSHOT</version>
        <relativePath>../pom.xml</relativePath>
    </parent>

    <artifactId>arquillian-utils</artifactId>
    <name>RESTEasy testsuite: Arquillian utils</name>

    <profiles>
        <profile>
            <id>arquillian.managed</id>
            <activation>
                <property>
                    <name>arquillian.managed</name>
                </property>
                <activeByDefault>true</activeByDefault>
            </activation>
            <dependencies>
                <dependency>
                    <groupId>org.wildfly.arquillian</groupId>
                    <artifactId>wildfly-arquillian-container-managed</artifactId>
                </dependency>
            </dependencies>
        </profile>
        <profile>
            <id>arquillian.remote</id>
            <activation>
                <property>
                    <name>arquillian.remote</name>
                </property>
            </activation>
            <dependencies>
                <dependency>
                    <groupId>org.wildfly.arquillian</groupId>
                    <artifactId>wildfly-arquillian-container-remote</artifactId>
                </dependency>
            </dependencies>
        </profile>
    </profiles>

    <dependencies>
        <!-- arquillian general -->
        <dependency>
            <groupId>org.jboss.shrinkwrap.resolver</groupId>
            <artifactId>shrinkwrap-resolver-depchain</artifactId>
            <type>pom</type>
        </dependency>

        <dependency>
            <groupId>org.jboss.arquillian.junit</groupId>
            <artifactId>arquillian-junit-container</artifactId>
            <scope>compile</scope>
        </dependency>
        <!-- END OF arquillian general -->

        <dependency>
            <groupId>org.jboss.resteasy</groupId>
            <artifactId>resteasy-jaxrs</artifactId>
            <version>${version.resteasy.testsuite}</version>
        </dependency>

        <dependency>
            <groupId>org.jboss.resteasy</groupId>
<<<<<<< HEAD
=======
            <artifactId>resteasy-client</artifactId>
            <version>${version.resteasy.testsuite}</version>
        </dependency>
        
        <dependency>
            <groupId>org.jboss.resteasy</groupId>
>>>>>>> c1768d3d
            <artifactId>resteasy-validator-provider-11</artifactId>
            <version>${version.resteasy.testsuite}</version>
        </dependency>

        <dependency>
            <groupId>org.wildfly</groupId>
            <artifactId>wildfly-security</artifactId>
        </dependency>

        <dependency>
            <groupId>junit</groupId>
            <artifactId>junit</artifactId>
            <scope>compile</scope>
        </dependency>

        <dependency>
            <groupId>org.apache.logging.log4j</groupId>
            <artifactId>log4j-api</artifactId>
        </dependency>

        <dependency>
            <groupId>org.apache.logging.log4j</groupId>
            <artifactId>log4j-core</artifactId>
        </dependency>

        <dependency>
            <groupId>org.wildfly.extras.creaper</groupId>
            <artifactId>creaper-core</artifactId>
            <exclusions>
                <exclusion>
                    <groupId>org.jboss.as</groupId>
                    <artifactId>jboss-as-controller-client</artifactId>
                </exclusion>
                <exclusion>
                    <groupId>org.jboss.as</groupId>
                    <artifactId>jboss-as-cli</artifactId>
                </exclusion>
            </exclusions>
        </dependency>

        <dependency>
            <groupId>org.wildfly.extras.creaper</groupId>
            <artifactId>creaper-commands</artifactId>
            <exclusions>
                <exclusion>
                    <groupId>org.wildfly</groupId>
                    <artifactId>wildfly-patching</artifactId>
                </exclusion>
            </exclusions>
        </dependency>

        <dependency>
            <groupId>org.wildfly.core</groupId>
            <artifactId>wildfly-cli</artifactId>
        </dependency>

        <dependency>
            <groupId>org.apache.maven</groupId>
            <artifactId>maven-aether-provider</artifactId>
            <exclusions>
                <exclusion>
                    <groupId>org.sonatype.aether</groupId>
                    <artifactId>aether-impl</artifactId>
                </exclusion>
                <exclusion>
                    <groupId>org.sonatype.aether</groupId>
                    <artifactId>aether-spi</artifactId>
                </exclusion>
                <exclusion>
                    <groupId>org.sonatype.aether</groupId>
                    <artifactId>aether-util</artifactId>
                </exclusion>
                <exclusion>
                    <groupId>org.sonatype.aether</groupId>
                    <artifactId>aether-api</artifactId>
                </exclusion>
            </exclusions>
        </dependency>

        <dependency>
            <groupId>org.eclipse.aether</groupId>
            <artifactId>aether-api</artifactId>
        </dependency>

        <dependency>
            <groupId>org.eclipse.aether</groupId>
            <artifactId>aether-spi</artifactId>
        </dependency>

        <dependency>
            <groupId>org.eclipse.aether</groupId>
            <artifactId>aether-util</artifactId>
        </dependency>

        <dependency>
            <groupId>org.eclipse.aether</groupId>
            <artifactId>aether-impl</artifactId>
        </dependency>

        <dependency>
            <groupId>org.eclipse.aether</groupId>
            <artifactId>aether-connector-basic</artifactId>
        </dependency>

        <dependency>
            <groupId>org.eclipse.aether</groupId>
            <artifactId>aether-transport-file</artifactId>
        </dependency>

        <dependency>
            <groupId>org.eclipse.aether</groupId>
            <artifactId>aether-transport-http</artifactId>
        </dependency>

        <dependency>
            <groupId>org.slf4j</groupId>
            <artifactId>slf4j-nop</artifactId>
        </dependency>
    </dependencies>

    <build>
        <plugins>
            <plugin>
                <groupId>org.apache.maven.plugins</groupId>
                <artifactId>maven-deploy-plugin</artifactId>
                <configuration>
                    <skip>true</skip>
                </configuration>
            </plugin>
            <plugin>
                <groupId>org.apache.maven.plugins</groupId>
                <artifactId>maven-install-plugin</artifactId>
                <configuration>
                    <skip>false</skip>
                </configuration>
            </plugin>
        </plugins>
    </build>
</project><|MERGE_RESOLUTION|>--- conflicted
+++ resolved
@@ -69,15 +69,6 @@
 
         <dependency>
             <groupId>org.jboss.resteasy</groupId>
-<<<<<<< HEAD
-=======
-            <artifactId>resteasy-client</artifactId>
-            <version>${version.resteasy.testsuite}</version>
-        </dependency>
-        
-        <dependency>
-            <groupId>org.jboss.resteasy</groupId>
->>>>>>> c1768d3d
             <artifactId>resteasy-validator-provider-11</artifactId>
             <version>${version.resteasy.testsuite}</version>
         </dependency>
