package org.jboss.resteasy.plugins.server.servlet;

/**
 * constant names of resteasy configuration variables within a servlet
 *
 * @author <a href="mailto:bill@burkecentral.com">Bill Burke</a>
 * @version $Revision: 1 $
 */
public interface ResteasyContextParameters
{
   String RESTEASY_PROVIDERS = "resteasy.providers";

   /**
    * this is deprecated
    */
   String RESTEASY_RESOURCE_METHOD_INTERCEPTORS = "resteasy.resource.method.interceptors";

   String RESTEASY_USE_BUILTIN_PROVIDERS = "resteasy.use.builtin.providers";
   String RESTEASY_JNDI_RESOURCES = "resteasy.jndi.resources";
   String RESTEASY_RESOURCES = "resteasy.resources";
   String RESTEASY_MEDIA_TYPE_MAPPINGS = "resteasy.media.type.mappings";
   String RESTEASY_LANGUAGE_MAPPINGS = "resteasy.language.mappings";
   String RESTEASY_MEDIA_TYPE_PARAM_MAPPING = "resteasy.media.type.param.mapping";
   String RESTEASY_ROLE_BASED_SECURITY = "resteasy.role.based.security";
   String RESTEASY_INTERCEPTOR_BEFORE_PRECEDENCE = "resteasy.interceptor.before.precedence";
   String RESTEASY_INTERCEPTOR_AFTER_PRECEDENCE = "resteasy.interceptor.after.precedence";
   String RESTEASY_APPEND_INTERCEPTOR_PRECEDENCE = "resteasy.append.interceptor.precedence";
   String RESTEASY_SCANNED_BY_DEPLOYER = "resteasy.scanned.by.deployer";
   String RESTEASY_JNDI_COMPONENT_RESOURCES = "resteasy.jndi.component.resources";
   String RESTEASY_UNWRAPPED_EXCEPTIONS = "resteasy.unwrapped.exceptions";
   String RESTEASY_EXPAND_ENTITY_REFERENCES = "resteasy.document.expand.entity.references";
   String RESTEASY_SECURE_PROCESSING_FEATURE = "resteasy.document.secure.processing.feature";
   String RESTEASY_DISABLE_DTDS = "resteasy.document.secure.disableDTDs";
<<<<<<< HEAD
   String RESTEASY_GZIP_MAX_INPUT = "resteasy.gzip.max.input";
=======
   String RESTEASY_SECURE_RANDOM_MAX_USE = "resteasy.secure.random.max.use";
>>>>>>> e5046622
   
   // these scanned variables are provided by a deployer
   String RESTEASY_SCANNED_RESOURCES = "resteasy.scanned.resources";
   String RESTEASY_SCANNED_PROVIDERS = "resteasy.scanned.providers";
   String RESTEASY_SCANNED_JNDI_RESOURCES = "resteasy.scanned.jndi.resources";
   String RESTEASY_CONTEXT_OBJECTS = "resteasy.context.objects";
   String RESTEASY_USE_CONTAINER_FORM_PARAMS = "resteasy.use.container.form.params";
   String RESTEASY_DEPLOYMENTS = "resteasy.deployments";
   String RESTEASY_SERVLET_MAPPING_PREFIX = "resteasy.servlet.mapping.prefix";
   String RESTEASY_WIDER_REQUEST_MATCHING = "resteasy.wider.request.matching";
}<|MERGE_RESOLUTION|>--- conflicted
+++ resolved
@@ -31,11 +31,8 @@
    String RESTEASY_EXPAND_ENTITY_REFERENCES = "resteasy.document.expand.entity.references";
    String RESTEASY_SECURE_PROCESSING_FEATURE = "resteasy.document.secure.processing.feature";
    String RESTEASY_DISABLE_DTDS = "resteasy.document.secure.disableDTDs";
-<<<<<<< HEAD
    String RESTEASY_GZIP_MAX_INPUT = "resteasy.gzip.max.input";
-=======
    String RESTEASY_SECURE_RANDOM_MAX_USE = "resteasy.secure.random.max.use";
->>>>>>> e5046622
    
    // these scanned variables are provided by a deployer
    String RESTEASY_SCANNED_RESOURCES = "resteasy.scanned.resources";
